"""Module of the XGC1 loader for regerating general plots using ADIOS2
Some parts are taken from Michael's xgc.py which is taken from Loic's load_XGC_local for BES.
It reads the data from the simulation especially 1D results and other small data output.

TODO
3D data are loaded only when it is specified.
"""

import numpy as np
import os
from matplotlib.tri import Triangulation, LinearTriInterpolator, CubicTriInterpolator
import matplotlib.pyplot as plt
from scipy.io import matlab
from scipy.optimize import curve_fit
from scipy.special import erfc
import scipy.sparse as sp
from tqdm.auto import trange, tqdm
from functools import singledispatchmethod

import adios2
adios2_version_minor = int(adios2.__version__[2:adios2.__version__.find('.',2)])
if adios2_version_minor < 10:
   raise RuntimeError(f"Must use adios 2.10 or newer with the xgc_reader module, loaded 2.{adios2_version_minor}\n For 2.9.x version try adios_2_9_x branch")

def read_all_steps(f, var):
    vars=f.available_variables()
    stc=vars[var].get("AvailableStepsCount")
    ct=vars[var].get("Shape")
    stc=int(stc)
    #print(var+':', ct, stc)

    if ct!='':
        c=[int(i) for i in ct.split(',')]  #
        if len(c)==1 :
            return np.reshape(f.read(var,start=[0],    count=c, step_selection=[0,stc]), [stc, c[0]])
        elif len(c)==2 :
            return np.reshape(f.read(var,start=[0,0],  count=c, step_selection=[0,stc]), [stc, c[0], c[1]])
        elif ( len(c)==3 ):
            return np.reshape(f.read(var,start=[0,0,0],count=c, step_selection=[0,stc]), [stc, c[0], c[1], c[2]])
    else:
        return f.read(var, step_selection=[0,stc])
class xgc1(object):
    
    class cnst:
        echarge = 1.602E-19
        protmass=  1.67E-27
        mu0 = 4 * 3.141592 * 1E-7

    def __init__(self, path='./'):
        """ 
        initialize either cd to a directory to process many files later, or
        open an Adios Campaign Archive now.
        """ 

        if path.endswith(".aca"):
            self.campaign = adios2.FileReader(path)
            self.path=''  # for self.path+filename to able to serve as name in campaign
            # get all variable names and info at once and save for reuse
            self.campaign_all_vars = self.campaign.available_variables()
        else:
            self.campaign=None
            os.chdir(path)
            self.path=os.getcwd()+'/'
            self.campaign_all_vars = {} # not usable when reading individual files locally

    def close(self):
        if self.campaign:
            self.campaign.close()

    @classmethod
    def load_basic(cls, path='./'):
        os.chdir(path)
        cls.path=os.getcwd()+'/'
        cls.load_units(cls)
        cls.load_oned(cls)
        cls.setup_mesh(cls)
        cls.setup_f0mesh(cls)
        cls.load_volumes(cls)

    #for compatibility with older version
    def load_unitsm(self):
        self.load_units()

    def load_units(self):
        """
        read in xgc.units.bp file
        """
        if self.campaign:
            f = self.campaign
            prefix = 'xgc.units.bp/'
        else:
            f = adios2.FileReader(self.path+"xgc.units.bp")
            prefix = ''
            
        self.unit_dic = {}
        self.unit_dic['eq_x_psi'] = f.read(prefix+'eq_x_psi')
        self.unit_dic['eq_x_r'] = f.read(prefix+'eq_x_r')
        self.unit_dic['eq_x_z'] = f.read(prefix+'eq_x_z')
        self.unit_dic['eq_axis_r'] = f.read(prefix+'eq_axis_r')
        self.unit_dic['eq_axis_z'] = f.read(prefix+'eq_axis_z')
        self.unit_dic['eq_axis_b'] = f.read(prefix+'eq_axis_b')
        self.unit_dic['sml_dt'] = f.read(prefix+'sml_dt')
        self.unit_dic['diag_1d_period'] = f.read(prefix+'diag_1d_period')

        try:
            self.unit_dic['e_ptl_charge_eu'] = f.read(prefix+'e_ptl_charge_eu')
            self.unit_dic['e_ptl_mass_au'] = f.read(prefix+'e_ptl_mass_au')
        except:
            print('No electron particle charge/mass found in xgc.units.bp')
        self.unit_dic['eq_den_v1'] = f.read(prefix+'eq_den_v1')
        self.unit_dic['eq_tempi_v1'] = f.read(prefix+'eq_tempi_v1')
        self.unit_dic['i_ptl_charge_eu'] = f.read(prefix+'i_ptl_charge_eu')
        self.unit_dic['i_ptl_mass_au'] = f.read(prefix+'i_ptl_mass_au')
        self.unit_dic['sml_dt'] = f.read(prefix+'sml_dt')
        self.unit_dic['sml_totalpe'] = f.read(prefix+'sml_totalpe')
        self.unit_dic['sml_tran'] = f.read(prefix+'sml_tran')
        try:
            self.unit_dic['sml_wedge_n'] = f.read(prefix+'sml_wedge_n')
        except:
            self.unit_dic['sml_wedge_n'] = 1  # XGCa

        self.psix = self.unit_dic['eq_x_psi']
        self.eq_x_r = self.unit_dic['eq_x_r']
        self.eq_x_z = self.unit_dic['eq_x_z']
        self.eq_axis_r = self.unit_dic['eq_axis_r']
        self.eq_axis_z = self.unit_dic['eq_axis_z']
        self.eq_axis_b = self.unit_dic['eq_axis_b']
        self.sml_dt = self.unit_dic['sml_dt']
        self.sml_wedge_n = self.unit_dic['sml_wedge_n']
        self.diag_1d_period = self.unit_dic['diag_1d_period']

        if not self.campaign:
            f.close()


    def load_oned(self, i_mass=2, i2mass=12):
        """
        load xgc.oneddiag.bp and some post process
        """
        if self.campaign:
            self.od=self.data1(self.campaign, self.campaign_all_vars, "xgc.oneddiag.bp") #actual reading routine
        else:
            self.od=self.data1(self.path+"xgc.oneddiag.bp") #actual reading routine
        self.od.psi=self.od.psi[0,:]
        self.od.psi00=self.od.psi00[0,:]
        try:
            self.od.psi00n=self.od.psi00/self.psix #Normalize 0 - 1(Separatrix)
        except:
            print("psix is not defined - call load_units() to get psix to get psi00n")
        # Temperatures
        try: 
            Teperp=self.od.e_perp_temperature_df_1d
        except:
            print('No electron')
            self.electron_on=False
        else:
            self.electron_on=True
            Tepara=self.od.e_parallel_mean_en_df_1d  #parallel flow ignored, correct it later
            self.od.Te=(Teperp+Tepara)/3*2
        
        #minority or impurity tempearture
        try: 
            Ti2perp=self.od.i2perp_temperature_df_1d
        except:
            print('No Impurity')
            self.ion2_on=False
        else:
            self.ion2_on=True
            Ti2para=self.od.i2parallel_mean_en_df_1d  - 0.5* i2mass * self.cnst.protmass * self.od.i2parallel_flow_df_1d**2 / self.cnst.echarge
            self.od.Ti2=(Ti2perp+Ti2para)/3*2

        Tiperp=self.od.i_perp_temperature_df_1d
        Tipara=self.od.i_parallel_mean_en_df_1d - 0.5* i_mass * self.cnst.protmass * self.od.i_parallel_flow_df_1d**2 / self.cnst.echarge  #parallel flow ignored, correct it later
        self.od.Ti=(Tiperp+Tipara)/3*2

        #ExB shear calculation
        if(self.electron_on):
            shear=self.od.d_dpsi(self.od.e_poloidal_ExB_flow_1d,self.od.psi_mks)
            self.od.grad_psi_sqr = self.od.e_grad_psi_sqr_1d
        else:
            shear=self.od.d_dpsi(self.od.i_poloidal_ExB_flow_1d,self.od.psi_mks)
            self.od.grad_psi_sqr = self.od.i_grad_psi_sqr_1d
        self.od.shear_r=shear * np.sqrt(self.od.grad_psi_sqr)  # assuming electron full-f is almost homogeneouse

        if(self.electron_on):
            self.od.density = self.od.e_gc_density_df_1d
        else:
            self.od.density = self.od.i_gc_density_df_1d

        #gradient scale
        self.od.Ln = self.od.density / self.od.d_dpsi(self.od.density, self.od.psi_mks) / np.sqrt(self.od.grad_psi_sqr)
        self.od.Lti =self.od.Ti      / self.od.d_dpsi(self.od.Ti     , self.od.psi_mks) / np.sqrt(self.od.grad_psi_sqr)
        if(self.electron_on):
            self.od.Lte =self.od.Te  / self.od.d_dpsi(self.od.Te     , self.od.psi_mks) / np.sqrt(self.od.grad_psi_sqr)
            
        #plasma beta (electron)
        # (e n T) / (B^2/2mu0)
        try:
            self.od.beta_e= self.cnst.echarge *self.od.density*self.od.Te /(self.eq_axis_b**2*0.5/self.cnst.mu0)
        except:
            print ('electron beta calculation failed. No electron? units.m not loaded?')

        #find tmask
        d=self.od.step[1]-self.od.step[0]
        st=self.od.step[0]/d
        ed=self.od.step[-1]/d
        st=st.astype(int)
        ed=ed.astype(int)
        idx=np.arange(st,ed, dtype=int)

        self.od.tmask=idx  #mem allocation
        for i in idx:
            tmp=np.argwhere(self.od.step==i*d)
            #self.od.tmask[i-st/d]=tmp[-1,-1]   #LFS zero based, RHS last element
            try: 
                self.od.tmask[i-st]=tmp[-1,-1]   #LFS zero based, RHS last element
            except:
                print ('failed to find tmaks', tmp)


    """ 
        class for reading data file like xgc.oneddiag.bp
        Trying to be general, but used only for xgc.onedidag.bp
    """
    class data1(object):
        @singledispatchmethod
        def __init__(self, filename):
            with adios2.FileReader(filename) as f:
                vars=f.available_variables()
                self.load_data(f, vars, 0)

        # e.g. data1(adios2.FileReader, vars, 'xgc.oneddiag.bp') 
        # to read selected vars from already open file/campaign
        @__init__.register(adios2.FileReader)
        def _(self, f: adios2.FileReader, vars: dict, filename: str):
            vs = {k:v for (k,v) in vars.items() if k.startswith(filename)}
            self.load_data(f, vs, len(filename+"/"))

        def load_data_slow(self, f: adios2.FileReader, vars: dict, prefix_len: int):
            for v in vars:
                stc=vars[v].get("AvailableStepsCount")
                ct=vars[v].get("Shape")
                sgl=vars[v].get("SingleValue")
                stc=int(stc)
                if ct!='':
                    ct=int(ct)
                    data = f.read(v,start=[0], count=[ct], step_selection=[0, stc])
                    setattr(self,v[prefix_len:],np.reshape(data, [stc, ct]))
                elif v!='gsamples' and v!='samples' :
                    setattr(self,v[prefix_len:],f.read(v,start=[], count=[], step_selection=[0, stc])) #null list for scalar

        def load_data(self, f: adios2.FileReader, vars: dict, prefix_len: int):
            bIO = f.io.impl  # adios2.bindings.adios2_bindings.IO object with C++ like functions
            bEngine = f.engine.impl
            for v in vars:
                bVar = bIO.InquireVariable(v)
                countList = bVar.Count()
                stc = bVar.Steps()
                if countList:
                    ct = countList[0]
                    # do Deferred Gets for reading many vars at once
                    # 'data' will be filled after the PerformGets() call
                    data = np.zeros([stc, ct], dtype=np.double)
                    setattr(self,v[prefix_len:],data)
                    bVar.SetSelection([ [0], [ct] ]) 
                    bVar.SetStepSelection([0, stc]) 
                    bEngine.Get(bVar, data, adios2.bindings.Mode.Deferred)
                elif v!='gsamples' and v!='samples' :
                    setattr(self,v[prefix_len:],f.read(v,start=[], count=[], step_selection=[0, stc])) #null list for scalar
            bEngine.PerformGets()

        def d_dpsi(self,var,psi):
            """
            radial derivative using psi_mks.
            """
            dvdp=var*0; #memory allocation
            dvdp[:,1:-1]=(var[:,2:]-var[:,0:-2])/(psi[:,2:]-psi[:,0:-2])
            dvdp[:,0]=dvdp[:,1]
            dvdp[:,-1]=dvdp[:,-2]
            return dvdp

    """
    class for head load diagnostic output.
    Only psi space data currently?
    """
    class datahlp(object):
        def __init__(self,filename,irg, read_rz_all=False):
            with adios2.FileReader(filename) as f:
                #irg is region number 0,1 - outer, inner
                #read file and assign it
                self.vars=f.available_variables()
                for v in self.vars:
                    stc=self.vars[v].get("AvailableStepsCount")
                    ct=self.vars[v].get("Shape")
                    sgl=self.vars[v].get("SingleValue")
                    stc=int(stc)
                    if ct!='':
                        c=[int(i) for i in ct.split(',')]  #
                        if len(c)==1 :  # time and step 
                            setattr(self,v,f.read(v,start=[0], count=c, step_start=0, step_count=stc))
                        elif len(c)==2 : # c[0] is irg
                            setattr(self,v,np.squeeze(f.read(v,start=[irg,0], count=[1,c[1]], step_start=0, step_count=stc)))
                        elif ( len(c)==3 & read_rz_all ) : # ct[0] is irg, read only 
                            setattr(self,v,np.squeeze(f.read(v,start=[irg,0,0], count=[1,c[1],c[2]], step_start=0, step_count=stc)))
                        elif ( len(c)==3 ) : # read_rz_all is false. ct[0] is irg, read only 
                            setattr(self,v,np.squeeze(f.read(v,start=[irg,0,0], count=[1,c[1],c[2]], step_start=stc-1, step_count=1)))
                    elif v!='zsamples' and v!='rsamples':
                        setattr(self,v,f.read(v,start=[], count=[], step_start=0, step_count=stc)) #null list for scalar
                #keep last time step
                self.r=self.r[-1,:]
                self.z=self.z[-1,:]
        
        """ 
        get some parameters for plots of heat diag

        """
        def post_heatdiag(self,ds):
            #
            """
                self.hl[i].rmid=np.interp(self.hl[i].psin,self.bfm.psino,self.bfm.rmido)
                self.hl[i].drmid=self.hl[irg].rmid*0 # mem allocation
                self.hl[i].drmid=[1:-1]=(self.hl[i].rmid[2:]-self.hl[i].rmid[0:-2])*0.5
                self.hl[i].drmid[0]=self.hl[i].drmid[1]
                self.hl[i].drmid[-1]=self.hl[i].drmid[-2]
            """
            self.drmid=self.rmid*0 # mem allocation
            self.drmid[1:-1]=(self.rmid[2:]-self.rmid[0:-2])*0.5
            self.drmid[0]=self.drmid[1]
            self.drmid[-1]=self.drmid[-2]

            dt = np.zeros_like(self.time)
            dt[1:] = self.time[1:] - self.time[0:-1]
            dt[0] = dt[1]
            rst=np.nonzero(dt<0)  #index when restat happen
            dt[rst]=dt[rst[0]+1]
            self.dt = dt

            #get separatrix r
            self.rs=np.interp([1],self.psin,self.rmid)
            
            self.rmidsepmm=(self.rmid-self.rs)*1E3  # dist from sep in mm

            #get heat
            self.qe=np.transpose(self.e_perp_energy_psi + self.e_para_energy_psi)/dt/ds
            self.qi=np.transpose(self.i_perp_energy_psi + self.i_para_energy_psi)/dt/ds
            self.ge=np.transpose(self.e_number_psi)/dt/ds
            self.gi=np.transpose(self.i_number_psi)/dt/ds

            self.qe = np.transpose(self.qe)
            self.qi = np.transpose(self.qi)
            self.ge = np.transpose(self.ge)
            self.gi = np.transpose(self.gi)

            if(self.ion2_on):
                self.qi2=np.transpose(self.i2perp_energy_psi + self.i2para_energy_psi)/dt/ds
                self.gi2=np.transpose(self.i2number_psi)/dt/ds
                self.qi2 = np.transpose(self.qi2)
                self.gi2 = np.transpose(self.gi2)

            self.qt=self.qe+self.qi
            if(self.ion2_on):
                self.qt=self.qt+self.qi2

            #imx=self.qt.argmax(axis=1)
            mx=np.amax(self.qt,axis=1)
            self.lq_int=mx*0 #mem allocation

            for i in range(mx.shape[0]):
                self.lq_int[i]=np.sum(self.qt[i,:]*self.drmid)/mx[i]

        """
        getting total heat (radially integrated) to inner/outer divertor.
        """
        def total_heat(self,wedge_n):
            qe=wedge_n * (np.sum(self.e_perp_energy_psi,axis=1)+np.sum(self.e_para_energy_psi,axis=1))
            qi=wedge_n * (np.sum(self.i_perp_energy_psi,axis=1)+np.sum(self.i_para_energy_psi,axis=1))
            if(self.ion2_on):
                qi2=wedge_n * (np.sum(self.i2perp_energy_psi,axis=1)+np.sum(self.i2para_energy_psi,axis=1))

            #find restart point and remove -- 

            # find dt in varying sml_dt after restart

            self.qe_tot=qe/self.dt
            self.qi_tot=qi/self.dt
            if(self.ion2_on):
                self.qi2tot=qi2/self.dt

            #compare 2D data 
            #qe2=np.sum(self.e_perp_energy+self.e_para_energy,axis=2)
            #qe2=np.sum(qe2,axis=1)
            #self.qe_tot2=qe2*wedge_n/dt
            #qi2=np.sum(self.i_perp_energy+self.i_para_energy,axis=2)
            #qi2=np.sum(qi2,axis=1)
            #self.qi_tot2=qi2*wedge_n/dt

        """
            Functions for eich fit
            q(x) =0.5*q0* exp( (0.5*s/lq)^2 - (x-dsep)/lq ) * erfc (0.5*s/lq - (x-dsep)/s)
        """
        def eich(self,xdata,q0,s,lq,dsep):
            return 0.5*q0*np.exp((0.5*s/lq)**2-(xdata-dsep)/lq)*erfc(0.5*s/lq-(xdata-dsep)/s)

        """
            Eich fitting of one profile data
        """
        def eich_fit1(self,ydata,pmask):
            q0init=np.max(ydata)
            sinit=2 # 2mm
            lqinit=1 # 1mm
            dsepinit=0.1 # 0.1 mm

            p0=np.array([q0init, sinit, lqinit, dsepinit])
            if(pmask==None):
                popt,pconv = curve_fit(self.eich,self.rmidsepmm,ydata,p0=p0)
            else:
                popt,pconv = curve_fit(self.eich,self.rmidsepmm[pmask],ydata[pmask],p0=p0)

            return popt, pconv


        """
            Functions for 3 lambda fit: lp (lambda_q of private flux region), ln (lambda_q of near SOL), lf (lambda_q of far SOL)
            q(x) =     q0 * exp( (x-dsep)/lp)   when x<dsep
                 =(q0-qf) * exp(-(x-dsep)/ln) + qf * exp(-(x-dsep)/lf) when x>dsep
        """
        def lambda_q3(self,x,q0,qf,lp,ln,lf,dsep):
            
            dsepl =0 # not using dsep --> dsepl=dsep to use
            rtn = q0  * np.exp( (x-dsepl)/lp) # only x<dsep will be used.
            ms=np.nonzero(x>=dsepl)
            rtn[ms] = (q0-qf) * np.exp(-(x[ms]-dsepl)/ln) + qf * np.exp(-(x[ms]-dsepl)/lf)
            return rtn

        """
            3 lambda_q fitting of one profile data
        """
        def lambda_q3_fit1(self,ydata,pmask):
            q0init=np.max(ydata)
            qfinit=0.01*q0init # 1 percent
            lpinit=1 # 1mm
            lninit=2 # 2mm
            lfinit=4 # 4mm
            dsepinit=0.01 # 0.01 mm

            p0=np.array([q0init, qfinit, lpinit, lninit, lfinit, dsepinit])
            if(pmask==None):
                popt,pconv = curve_fit(self.lambda_q3,self.rmidsepmm,ydata,p0=p0)
            else:
                popt,pconv = curve_fit(self.lambda_q3,self.rmidsepmm[pmask],ydata[pmask],p0=p0)

            return popt, pconv

        """
            Smoothing qt before Eich fit
        """
        def qt_smoothing(self,width,order):
            from scipy.signal import savgol_filter

            for i in range(self.time.size):
                tmp = self.qt[i,:]
                self.qt[i,:]=  savgol_filter(tmp,width,order)

        """
            Reset qt from qi and qe
        """
        def qt_reset(self):
            self.qt=self.qe+self.qi
            if(self.ion2_on):
                self.qt=self.qt+self.qi2

        """
            perform fitting for all time steps.
        """
        def eich_fit_all(self,**kwargs):
            # need pmask for generalization?
            pmask = kwargs.get('pmask', None)

            self.lq_eich=np.zeros_like(self.lq_int) #mem allocation
            self.S_eich=np.zeros_like(self.lq_eich)
            self.dsep_eich=np.zeros_like(self.lq_eich)

            for i in range(self.time.size):
                try :
                    popt,pconv = self.eich_fit1(self.qt[i,:],pmask)
                except:
                    popt=[0, 0, 0, 0]
                
                self.lq_eich[i]= popt[2]
                self.S_eich[i] = popt[1]
                self.dsep_eich[i]= popt[3]
        
        def lambda_q3_fit_all(self,**kwargs):
            pmask = kwargs.get('pmask', None)

            self.lp_lq3=np.zeros_like(self.lq_int) #mem allocation
            self.ln_lq3=np.zeros_like(self.lp_lq3)
            self.lf_lq3=np.zeros_like(self.lp_lq3)
            self.dsep_eich=np.zeros_like(self.lp_lq3)

            for i in range(self.time.size):
                try :
                    popt,pconv = self.lambda_q3_fit1(self.qt[i,:],pmask)
                except:
                    popt=[0, 0, 0, 0, 0, 0]
                
                self.lp_lq3[i]= popt[2] 
                self.ln_lq3[i] = popt[3] 
                self.lf_lq3[i] = popt[4]
                self.dsep_eich[i]= popt[5]
    """
        data for bfieldm
    """
    class databfm(object):
        def __init__(self,path):
            with adios2.FileReader(path+"xgc.bfieldm.bp") as f:
                self.vars=f.available_variables()
                if('rmajor' in self.vars):
                    v='rmajor'
                else:
                    v='/bfield/rvec' 
                #ct=self.vars[v].get("Shape")
                #c=int(ct)
                self.rmid=f.read(v) #,start=[0],count=[c],step_selection=[0,1])
                if('psi_n' in self.vars):
                    v='psi_n'
                else:
                    v='/bfield/psi_eq_x_psi'
                #ct=self.vars[v].get("Shape")
                #c=int(ct)
                self.psin=f.read(v) #,start=[0],count=[c],step_selection=[0,1])


    def load_heatdiag(self, **kwargs):
        """
        load xgc.heatdiag.bp and some post process
        """
        read_rz_all = kwargs.get('read_rz_all',False) #read heat load in RZ

        self.hl=[]
        self.hl.append( self.datahlp(self.path+"xgc.heatdiag.bp",0,read_rz_all) ) #actual reading routine
        self.hl.append( self.datahlp(self.path+"xgc.heatdiag.bp",1,read_rz_all) )#actual reading routine

        for i in [0,1] :
            try: 
                self.hl[i].e_perp_energy_psi
                self.hl[i].electron_on=True
            except: 
                self.hl[i].electron_on=False

            try: 
                self.hl[i].i2perp_energy_psi
                self.hl[i].ion2_on=True
            except: 
                self.hl[i].ion2_on=False


        for i in [0,1] :
            try:
                self.hl[i].psin=self.hl[i].psi[-1,:]/self.psix #Normalize 0 - 1(Separatrix)
            except:
                print("psix is not defined - call load_unitsm() to get psix to get psin")

        #read bfieldm data if available
        self.load_bfieldm()

        #dt=self.unit_dic['sml_dt']*self.unit_dic['diag_1d_period']
        wedge_n=self.unit_dic['sml_wedge_n']
        for i in [0,1]:
            dpsin=self.hl[i].psin[1]-self.hl[i].psin[0]  #equal dist
            #ds = dR* 2 * pi * R / wedge_n
            ds=dpsin/self.bfm.dpndrs* 2 * 3.141592 * self.bfm.r0 /wedge_n  #R0 at axis is used. should I use Rs?
            self.hl[i].rmid=np.interp(self.hl[i].psin,self.bfm.psino,self.bfm.rmido)
            self.hl[i].post_heatdiag(ds)
            self.hl[i].total_heat(wedge_n)

    #data class for each species data of heatdiag2
    class datahl2_sp(object):
        def __init__(self, prefix, f):
            self.number = read_all_steps(f, prefix + '_number')[:,:,1:]
            self.para_energy = read_all_steps(f, prefix + '_para_energy')[:,:,1:]
            self.perp_energy = read_all_steps(f, prefix + '_perp_energy')[:,:,1:]
            self.potential = read_all_steps(f, prefix + '_potential')[:,:,1:]

    # data class for heatdiag2
    class datahl2(object):
        def __init__(self,filename, datahl2_sp):

            prefix = ['e', 'i', 'i2', 'i3', 'i4', 'i5', 'i6', 'i7', 'i8', 'i9']
            with adios2.FileReader(filename) as f:
                vars=f.available_variables()

                self.time = read_all_steps(f, 'time')
                self.step = read_all_steps(f, 'step')
                self.tindex = read_all_steps(f, 'tindex')
                self.ds = read_all_steps(f, 'ds')
                self.psi = read_all_steps(f, 'psi')
                self.r = read_all_steps(f, 'r')
                self.z = read_all_steps(f, 'z')
                self.strike_angle = read_all_steps(f, 'strike_angle')

                # for each species read particle flux and energy flux as an array.
                max_nsp = 10 # maximum number of species. Any larger integer should work.
                self.sp=[]
                for isp in range(max_nsp):
                    if(prefix[isp]+'_number' in vars):
                        self.sp.append( datahl2_sp(prefix[isp],f) )
                    else:
                        #print('No '+prefix[isp]+' species data in heatdiag2.')
                        break
                if(isp==0):
                    print('No electron species data in heatdiag2. Nothing loaded.')

                self.nsp = len(self.sp)
                #set dt
                self.dt = np.zeros_like(self.time)
                self.dt[1:] = self.time[1:] - self.time[0:-1]
                self.dt[0] = self.dt[1] # assume that the first time step is the same as the second one.
                self.dt=self.dt[:,np.newaxis]

        def get_midplane_conversion(self,psino,rmido, psix, wedge_n):
            """
            get midplane conversion of each species
            """
            self.rs = np.interp([1],psino,rmido)
            self.rmidsepmm = (np.interp(self.psin,psino,rmido) - self.rs)  * 1E3

        def get_parallel_flux(self):
            for isp in range(self.nsp):
                # heat flux q and particle flux gammas(g)
                self.sp[isp].q = np.squeeze(self.sp[isp].para_energy + self.sp[isp].perp_energy)/self.dt/self.area
                self.sp[isp].g = np.squeeze(self.sp[isp].number)/self.dt/self.area

        def update_total_flux(self):
            """
            update total heat flux and particle flux
            """
            self.g_total = 0
            self.q_total = 0
            for isp in range(self.nsp):
                self.g_total += self.sp[isp].g
                self.q_total += self.sp[isp].q

        def get_divertor(self, outer=True, lower=True):
            """
            get array index for inner and outer divertor
            Assume the array index is conter-clockwise. --> need to consider the opposite cases
            """
            # find minimum psi location
            sign_z = 1 if lower else -1
            mask = (self.z-self.eq_axis_z) * sign_z < 0
            i0 = np.argmin(np.where(mask, self.psin, np.inf))

            # find maximum psi location
            sign_r = 1 if outer else -1
            mask = (self.r-self.eq_axis_r) * sign_r > 0
            i1 = np.argmax(np.where(mask, self.psin, -np.inf))

            return i0,i1

        """
            Functions for eich fit
            q(x) =0.5*q0* exp( (0.5*s/lq)^2 - (x-dsep)/lq ) * erfc (0.5*s/lq - (x-dsep)/s)
        """
        def eich(self,xdata,q0,s,lq,dsep):
            return 0.5*q0*np.exp((0.5*s/lq)**2-(xdata-dsep)/lq)*erfc(0.5*s/lq-(xdata-dsep)/s)

        """
            Eich fitting of one profile data
        """
        def eich_fit1(self,ydata,pmask=None):
            q0init=np.max(ydata)
            sinit=2 # 2mm
            lqinit=1 # 1mm
            dsepinit=0.1 # 0.1 mm

            p0=np.array([q0init, sinit, lqinit, dsepinit])
            if(pmask is None):
                popt,pconv = curve_fit(self.eich,self.rmidsepmm,ydata,p0=p0)
            else:
                popt,pconv = curve_fit(self.eich,self.rmidsepmm[pmask],ydata[pmask],p0=p0)

            return popt, pconv

        """
            perform fitting for all time steps.
        """
        def eich_fit_all(self,pmask=None):

            self.lq_eich=np.zeros_like(self.time) #mem allocation
            self.S_eich=np.zeros_like(self.lq_eich)
            self.dsep_eich=np.zeros_like(self.lq_eich)

            for i in range(self.time.size):
                try :
                    popt,pconv = self.eich_fit1(self.q_total[i,:],pmask=pmask)
                except:
                    popt=[0, 0, 0, 0]

                self.lq_eich[i]= popt[2]
                self.S_eich[i] = popt[1]
                self.dsep_eich[i]= popt[3]

        """
        getting total heat (radially integrated) to inner/outer divertor.
        """
        def total_heat(self,wedge_n, pmask=None):
            if(pmask is None):
                pmask=np.ones_like(self.rmidsepmm,dtype=bool)

            for isp in range(self.nsp):
                self.sp[isp].q_para_sum=np.sum(self.sp[isp].para_energy[:,:,pmask],axis=(1,2))[:,np.newaxis]*wedge_n/self.dt
                self.sp[isp].q_perp_sum=np.sum(self.sp[isp].perp_energy[:,:,pmask],axis=(1,2))[:,np.newaxis]*wedge_n/self.dt
                self.sp[isp].q_sum=self.sp[isp].q_para_sum+self.sp[isp].q_perp_sum
                self.sp[isp].g_sum=np.sum(self.sp[isp].number[:,:,pmask],axis=(1,2))[:,np.newaxis]*wedge_n/self.dt

    # load xgc.heatdiag2.bp and some postprocess
    def load_heatdiag2(self):
        self.hl2 = self.datahl2(self.path+"xgc.heatdiag2.bp", self.datahl2_sp)
        #print('loading heatdiag2 done')

        # post process
        # calculate normalized psi and area at the target
        wedge_n = self.unit_dic['sml_wedge_n']
        it=-1 # keep the last one
        self.hl2.psin=self.hl2.psi[it,:]/self.psix
         #area of each segment with angle factor. 2pi * (r1+r2)/2 * ds / wedge_n * cos(angle)
        self.hl2.area=np.pi*self.hl2.r[it,:]*self.hl2.ds[it,:]/wedge_n * np.cos(self.hl2.strike_angle[it,:])
        self.hl2.area = self.hl2.area[np.newaxis,:]

        # use bfieldm if loaded
        if(hasattr(self, 'bfm')):
            psino=self.bfm.psino
            rmido=self.bfm.rmido
        else: #get it from xgc.mesh.bp
            psino, rmido = self.midplane_var(self.mesh.r)

        # get midplane conversion
        #plt.plot(psino,rmido)
        self.hl2.get_midplane_conversion(psino, rmido, self.psix, wedge_n)
        self.hl2.get_parallel_flux()
        self.hl2.update_total_flux()

        # get divertor index
        self.hl2.eq_axis_r = self.eq_axis_r
        self.hl2.eq_axis_z = self.eq_axis_z

    # report basic analysis of heatdiag2.bp
    # Need to specify the divertor region
    # ndata is maximum number of data point to be considered.
    # fit_mask is the mask for fitting. If None, all data will be used.
    def report_heatdiag2(self, is_outer=True, is_lower=True, it=-1, xlim=[-5, 15], lq_ylim=[0, 10], ndata=1000000, fit_mask=None, sp_names=['e', 'i', 'i2', 'i3', 'i4', 'i5', 'i6', 'i7', 'i8', 'i9']):
        #select divertor
        i0, i1 = self.hl2.get_divertor(outer=is_outer, lower=is_lower)
        sign= 1 if (i0<i1) else -1 
        i1 = i0 + sign*ndata if np.abs(i1-i0)>ndata else i1

        md = np.arange(i0,i1,sign)
        fig, ax = plt.subplots()
        plt.plot(self.hl2.r[0,:],self.hl2.z[0,:])
        plt.plot(self.hl2.r[0,md],self.hl2.z[0,md],'r-',linewidth=4,label='Divertor')
        plt.legend()
        self.show_sep(ax, style=',')
        plt.axis('equal')

        #plot total heat flux
        self.hl2.total_heat(self.sml_wedge_n, pmask=md)
        plt.subplots()
        for isp in range(len(self.hl2.sp)):
            plt.plot(self.hl2.time*1E3, self.hl2.sp[isp].q_sum/1E6, '.',label=sp_names[isp])
        plt.xlabel('Time (ms)')
        plt.ylabel('Total Heat Flux (MW)')
        plt.legend()

        #heat flux profile
        plt.subplots()
        for isp in range(len(self.hl2.sp)):
            plt.plot(self.hl2.rmidsepmm[md], self.hl2.sp[isp].q[it,md]/1E6,label=sp_names[isp])
        plt.plot(self.hl2.rmidsepmm[md], self.hl2.q_total[it,md]/1E6,label='Total')

        plt.xlim(xlim[0], xlim[1])
        plt.ylabel('Parallel heat flux [MW/$m^2$] at the divertor')
        plt.xlabel('Midplane distance from separatrix [mm]')
        plt.legend()

        #fitting one time step
        if fit_mask is None:
            fit_mask = md
        popt,pconv = self.hl2.eich_fit1(self.hl2.q_total[it,:], pmask=fit_mask)
        eich = self.hl2.eich(self.hl2.rmidsepmm[md], popt[0], popt[1], popt[2], popt[3])
        plt.subplots()
        plt.plot(self.hl2.rmidsepmm[md], self.hl2.q_total[it,md],label='XGC')
        plt.plot(self.hl2.rmidsepmm[md], eich,label='Eich Fit')
        plt.xlim(xlim[0], xlim[1])
        plt.title('$\\lambda_q$ = %3.3f mm, S=%3.3f mm, t=%3.3f ms'%(popt[2],popt[1],self.hl2.time[it]*1E3))
        plt.ylabel('Parallel heat flux [W/$m^2$] at the divertor')
        plt.xlabel('Midplane distance from separatrix [mm]')
        plt.legend()

        self.hl2.eich_fit_all(pmask=fit_mask)
        plt.subplots()
        plt.plot(self.hl2.time*1E3, self.hl2.lq_eich, '.', label='$\\lambda_q$')
        plt.plot(self.hl2.time*1E3, self.hl2.S_eich, '.', label='S')
        plt.ylim(lq_ylim[0], lq_ylim[1])
        plt.xlabel('Time [ms]')
        plt.ylabel('$\\lambda_q$, S [mm]')
        plt.legend()

        return md
    """
        Load xgc.bfieldm.bp -- midplane bfield info
    """
    def load_bfieldm(self):
        self.bfm = self.databfm(self.path)
        self.bfm.r0=self.unit_dic['eq_axis_r']
        plt.plot(self.bfm.rmid)
        #get outside midplane only
        msk=np.argwhere(self.bfm.rmid>self.bfm.r0)
        print(msk)
        n0=msk[0]
        self.bfm.rmido=self.bfm.rmid[n0:]
        self.bfm.psino=self.bfm.psin[n0:]

        #find separtrix index and r
        msk=np.argwhere(self.bfm.psino>1)
        n0=msk[1]
        self.bfm.rs = self.bfm.rmido[n0]

        #get dpdr (normalized psi) at separatrix
        self.bfm.dpndrs = (self.bfm.psino[n0]-self.bfm.psino[n0-1])/(self.bfm.rmido[n0]-self.bfm.rmido[n0-1])

        self.bfm.rminor= self.bfm.rmido - self.bfm.r0

    """
        Load xgc.bfield.bp -- equilibrium bfield 
    """
    def load_bfield(self):
        with adios2.FileReader(self.path+"xgc.bfield.bp") as f:
            try:
                self.bfield = f.read('bfield')
            except: # try older version of bfield
                self.bfield = f.read('node_data[0]/values')

            if(self.bfield.shape[0]!=3): # not 3xN
                self.bfield = np.transpose(self.bfield)
                print('bfield shape is :', self.bfield.shape)
            
    
            try:
                self.jpar_bg = f.read('jpar_bg') # background current
            except:
                print('No jpar_bg in xgc.bfield.bp')

    """
        load the whole  .m file and return a dictionary contains all the entries.
    """     
    def load_m(self,fname):
        f = open(fname,'r')
        result = {}
        for line in f:
            words = line.split('=')
            key = words[0].strip()
            value = words[1].strip(' ;\n')
            result[key]= float(value)
        f.close()
        return result 

    def plot1d_if(self,obj,**kwargs):
        """
        plot 1D (psi) var of initial and final
        with ylabel of varstr
        Maybe it can be moved to data1 class -- but it might be possible to be used other data type??
        """
        var=kwargs.get('var',None)
        varstr = kwargs.get('varstr', None)
        box = kwargs.get('box', None)
        psi = kwargs.get('psi', None)
        xlim = kwargs.get('xlim', None)
        initial = kwargs.get('initial',True)
        time_legend = kwargs.get('time_legend',True)

        
        if(type(psi).__module__ != np.__name__):  #None or not numpy data
            psi=obj.psi #default psi is obj.psi
            
        if(type(var).__module__ != np.__name__):
            if(varstr==None):   
                print("Either var or varstr should be defined.")
            else:
                var=getattr(obj,varstr) #default var is from varstr
               
        stc=var.shape[0]
        fig, ax=plt.subplots()
        it0=0 #0th time index
        it1=stc-1 # last time index
        tnorm=1E3
        if(time_legend):
            lbl=["t=%3.3f"%(obj.time[it0]*tnorm), "t=%3.3f"%(obj.time[it1]*tnorm)]
        else:
            lbl=["Initial","Final"]

        if(xlim==None):
            if(initial):
                ax.plot(psi,var[it0,],label=lbl[0])
            ax.plot(psi,var[it1,],label=lbl[1])
        else:
            msk=(psi >= xlim[0]) & (psi <= xlim[1])
            if(initial):
                ax.plot(psi[msk],var[it0,msk],label=lbl[0])
            ax.plot(psi[msk],var[it1,msk],label=lbl[1])
                
        ax.legend()
        ax.set(xlabel='Normalized Pol. Flux')
        if(varstr!=None):
            ax.set(ylabel=varstr)
            
        #add time stamp of final?
        return fig, ax   

    """
    setup self.mesh
    """
    def setup_mesh(self):
        if self.campaign:
            self.mesh = self.meshdata(self.campaign)
        else:
            self.mesh = self.meshdata(self.path)

        #setup separatrix
        self.mesh.isep = np.argmin(abs(self.mesh.psi_surf-self.psix))
        isep=self.mesh.isep
        length=self.mesh.surf_len[isep]
        self.mesh.msep = self.mesh.surf_idx[isep,0:length]-1 # zero based

    """
    setup f0mesh
    """ 
    def setup_f0mesh(self):
        if self.campaign:
            self.f0 = self.f0meshdata(self.campaign)
        else:
            self.f0 = self.f0meshdata(self.path)

    class meshdata(object):    
        """
        mesh data class for 2D contour plot
        """
        @singledispatchmethod
        def __init__(self,path):
            with adios2.FileReader(path+"xgc.mesh.bp") as fm:
                self.load_mesh(fm)

        @__init__.register(adios2.FileReader)
        def _(self, fm: adios2.FileReader):
            self.load_mesh(fm, "xgc.mesh.bp/")

        def load_mesh(self, fm: adios2.FileReader, prefix=''):
            rz=fm.read(prefix+'rz')
            self.cnct=fm.read(prefix+'nd_connect_list')
            self.r=rz[:,0]
            self.z=rz[:,1]
            self.triobj = Triangulation(self.r,self.z,self.cnct)
            try:
                self.surf_idx=fm.read(prefix+'surf_idx')
            except:
                print("No surf_idx in xgc.mesh.bp") 
            else:
                self.surf_len=fm.read(prefix+'surf_len')
                self.psi_surf=fm.read(prefix+'psi_surf')
                self.theta=fm.read(prefix+'theta')
                self.m_max_surf=fm.read(prefix+'m_max_surf')
            try:
                self.wall_nodes = fm.read(prefix+'grid_wall_nodes') -1 #zero based
            except:
                print("No wall_nodes in xgc.mesh.bp")
            self.node_vol=fm.read(prefix+'node_vol')
            self.node_vol_nearest=fm.read(prefix+'node_vol_nearest')
            self.qsafety=fm.read(prefix+'qsafety')
            self.psi=fm.read(prefix+'psi')
            self.epsilon=fm.read(prefix+'epsilon')
            self.rmin=fm.read(prefix+'rmin')
            self.rmaj=fm.read(prefix+'rmaj')
            try:
                self.region=fm.read(prefix+'region')
            except:
<<<<<<< HEAD
                print("No region in xgc.mesh.bp") 
            try:
                self.wedge_angle=fm.read(prefix+'wedge_angle')
            except:
                print("No wedge_angle in xgc.mesh.bp") 
            try:
                self.delta_phi=fm.read(prefix+'delta_phi')
            except:
                print("No delta_phi in xgc.mesh.bp") 
=======
                print("No region in xgc.mesh.bp")
            try:
                self.wedge_angle=fm.read(prefix+'wedge_angle')
            except:
                print("No wedge_angle in xgc.mesh.bp")
            try:
                self.delta_phi=fm.read(prefix+'delta_phi')
            except:
                print("No delta_phi in xgc.mesh.bp")
>>>>>>> 77ca7cd1
            self.nnodes = np.size(self.r) # same as n_n 

    class f0meshdata(object):    
        """
        mesh data class for 2D contour plot
        """
        @singledispatchmethod
        def __init__(self,path):
            with adios2.FileReader(path+"xgc.f0.mesh.bp") as f:
                self.load_f0mesh(f)

        @__init__.register(adios2.FileReader)
        def _(self, f: adios2.FileReader):
            self.load_f0mesh(f, "xgc.f0.mesh.bp/")

        def load_f0mesh(self, f: adios2.FileReader, prefix=''):
            T_ev=f.read(prefix+'f0_T_ev')
            den0=f.read(prefix+'f0_den')
            flow=f.read(prefix+'f0_flow')
            if(flow.size==0):
                flow=np.zeros_like(den0) #zero flow when flow is not written
            self.ni0=den0[-1,:]
            self.ti0=T_ev[-1,:]  # last species. need update for multi ion
            self.ui0=flow[-1,:]
            if(T_ev.shape[0]>=2):
                self.te0=T_ev[0,:]
                self.ne0=den0[0,:]
                self.ue0=flow[0,:]
            if(T_ev.shape[0]>=3):
                print('multi species - ni0, ti0, ui0 are last species')

            self.dsmu=f.read(prefix+'f0_dsmu')
            self.dvp =f.read(prefix+'f0_dvp')
            self.smu_max=f.read(prefix+'f0_smu_max')
            self.vp_max=f.read(prefix+'f0_vp_max')

    """
    flux surface average data structure
    Not completed. Use fsa_simple
    """
    class fluxavg(object):
        def __init__(self,path):
            with adios2.FileReader(path + "xgc.fluxavg.bp") as f:
                eindex=f.read('eindex')
                nelement=f.read('nelement')
                self.npsi=f.read('npsi')
                value=f.read('value')

                


                #setup matrix
                mat = IncrementalCOOMatrix(shape, np.float64)

                for i in range(shape[0]):
                    for j in range(shape[1]):
                        mat.append(i, j, dense[i, j])

                
    class voldata(object):
        """
        read volume data
        """
        def __init__(self,path):
            with adios2.FileReader(path+"xgc.volumes.bp") as f:
                self.od=f.read("diag_1d_vol")

    class turbdata(object):
        """
        data for turb intensity
        assuming convert_grid2 for flux average
        Obsolete. need to be replaced by new one.
        """
        def __init__(self,istart,iend,istep,midwidth,mesh,f0):
            # setup flux surface average

            self.midwidth=midwidth
            self.istart=istart
            self.iend=iend
            self.istep=istep

            #setup flux surface average matrix


            # read whole data
            for i in range(istart,iend,istep):
                # 3d file name
                filename= "xgc.3d.%5.5d.bp" % (i)

                #read data
                with adios2.FileReader(filename) as f:
                    dpot=f.read("dpot")
                    dden=f.read("eden")

                    nzeta=dpot.shape[0]  
                    print(nzeta)  #check correct number
                    dpotn0=np.mean(dpot,axis=0)
                    dpot=dpot-dpotn0 #numpy broadcasting
                    #toroidal average of (dpot/Te)^2
                    var=np.mean(dpot**2,axis=0)/f0.Te0**2
                    #flux surface average of dpot/Te  (midplane only)
                    
                    #self.dpot_te_sqr=

                    dden=dden - np.mean(dden,axis=0)  # remove n=0 mode
                    var=dpot/f0.Te0 + dden/f0.ne0
                    var=np.mean(var**2,axis=0) # toroidal average
                    #flux surface average of dn/n0

                    #self.dn_n0_sqr=
                



    def load_volumes(self):
        """
        setup self.vol
        """
        self.vol=self.voldata(self.path)

    def heat_flux_all(self):
        self.radial_flux_all()

    # get radial flux of energy and particle from 1D data
    def radial_flux_all(self):
        
        #load volume data
        if(not hasattr(self,"vol")):
            #self.vol=self.voldata(self.path)
            self.load_volumes()
        
        #check reading oneddiag?
        
        #get dpsi
        pmks=self.od.psi_mks[0,:]
        dpsi=np.zeros_like(pmks)
        dpsi[1:-1]=0.5*(pmks[2:]-pmks[0:-2])
        dpsi[0]=dpsi[1]
        dpsi[-1]=dpsi[-2]
        self.od.dvdp=self.vol.od/dpsi
        self.od.dpsi=dpsi
        
        nt=self.od.time.size
        ec=1.6E-19  #electron charge
        dvdpall=self.od.dvdp * self.sml_wedge_n
        
        #ion flux
        self.od.efluxi    = self.od.i_gc_density_df_1d * self.od.i_radial_en_flux_df_1d * dvdpall
        self.od.efluxexbi = self.od.i_gc_density_df_1d * self.od.i_radial_en_flux_ExB_df_1d * dvdpall
        if hasattr(self.od,'i_radial_en_flux_3db_df_1d'):
            self.od.eflux3dbi = self.od.i_gc_density_df_1d * self.od.i_radial_en_flux_3db_df_1d * dvdpall

        self.od.cfluxi    = self.od.i_gc_density_df_1d * self.od.Ti * ec * self.od.i_radial_flux_df_1d * dvdpall
        self.od.cfluxexbi = self.od.i_gc_density_df_1d * self.od.Ti * ec * self.od.i_radial_flux_ExB_df_1d * dvdpall
        self.od.pfluxi    = self.od.i_gc_density_df_1d * self.od.i_radial_flux_df_1d * dvdpall
        self.od.pfluxexbi = self.od.i_gc_density_df_1d * self.od.i_radial_flux_ExB_df_1d * dvdpall
        
        self.od.mfluxi    = self.od.i_gc_density_df_1d * self.od.i_radial_mom_flux_df_1d * dvdpall # toroidal momentum flux
        self.od.mfluxexbi = self.od.i_gc_density_df_1d * self.od.i_radial_mom_flux_ExB_df_1d * dvdpall
        

        if(self.electron_on):
            self.od.efluxe    = self.od.e_gc_density_df_1d * self.od.e_radial_en_flux_df_1d * dvdpall
            self.od.efluxexbe = self.od.e_gc_density_df_1d * self.od.e_radial_en_flux_ExB_df_1d * dvdpall
            if hasattr(self.od,'e_radial_en_flux_3db_df_1d'):
                self.od.eflux3dbe = self.od.e_gc_density_df_1d * self.od.e_radial_en_flux_3db_df_1d * dvdpall

            self.od.cfluxe    = self.od.e_gc_density_df_1d * self.od.Te * ec * self.od.e_radial_flux_df_1d * dvdpall
            self.od.cfluxexbe = self.od.e_gc_density_df_1d * self.od.Te * ec * self.od.e_radial_flux_ExB_df_1d * dvdpall
            self.od.pfluxe    = self.od.e_gc_density_df_1d * self.od.e_radial_flux_df_1d * dvdpall
            self.od.pfluxexbe = self.od.e_gc_density_df_1d * self.od.e_radial_flux_ExB_df_1d * dvdpall

        if(self.ion2_on):
            self.od.efluxi2    = self.od.i2gc_density_df_1d * self.od.i2radial_en_flux_df_1d * dvdpall
            self.od.efluxexbi2 = self.od.i2gc_density_df_1d * self.od.i2radial_en_flux_ExB_df_1d * dvdpall
            if hasattr(self.od,'i_radial_en_flux_3db_df_1d'):
                self.od.eflux3dbi2 = self.od.i2gc_density_df_1d * self.od.i2radial_en_flux_3db_df_1d * dvdpall

            self.od.cfluxi2    = self.od.i2gc_density_df_1d * self.od.Ti2 * ec * self.od.i2radial_flux_df_1d * dvdpall
            self.od.cfluxexbi2 = self.od.i2gc_density_df_1d * self.od.Ti2 * ec * self.od.i2radial_flux_ExB_df_1d * dvdpall
            self.od.pfluxi2    = self.od.i2gc_density_df_1d * self.od.i2radial_flux_df_1d * dvdpall
            self.od.pfluxexbi2 = self.od.i2gc_density_df_1d * self.od.i2radial_flux_ExB_df_1d * dvdpall
            self.od.mfluxi2    = self.od.i2gc_density_df_1d * self.od.i2radial_mom_flux_df_1d * dvdpall
            self.od.mfluxexbi2 = self.od.i2gc_density_df_1d * self.od.i2radial_mom_flux_ExB_df_1d * dvdpall                


    def plot2d(self,filestr,varstr,**kwargs):
        """
        general 2d plot
        filestr: file name
        varstr: variable name
        plane: 0 based plane index - ignored for axisymmetric data
        Improve it to handle box 
        additional var to add: box, levels, cmap, etc

        Obsolete --> try contourf_one_var
        """
        box= kwargs.get('box', None) # rmin, rmax, zmin, zmax
        plane=kwargs.get('plane',0)
        levels = kwargs.get('levels', None)
        cmap = kwargs.get('cmap', 'jet')
        
        f=adios2.FileReader(filestr)
        var=f.read(varstr)
        fig, ax=plt.subplots()

        if(box!=None):
            ax.set_xlim(box[0], box[1])
            ax.set_ylim(box[2], box[3])
        if(True):
            try:
                cf=ax.tricontourf(self.mesh.triobj,var[plane,], cmap=cmap,extend='both')
            except:
                cf=ax.tricontourf(self.mesh.triobj,var, cmap=cmap, extend='both')
            
            cbar = fig.colorbar(cf)

        if(box!=None):
            ax.set_xlim(box[0], box[1])
            ax.set_ylim(box[2], box[3])

        #else:
        if(False):
        #if(box!=None):
            Rmin=box[0]
            Rmax=box[1]
            Zmin=box[2]
            Zmax=box[3]

            #ax.set_xlim(Rmin, Rmax)
            #ax.set_ylim(Zmin, Zmax)
            """ 
            #color bar change
            new_clim = (0, 100)
            # find location of the new upper limit on the color bar
            loc_on_cbar = cbar.norm(new_clim[1])
            # redefine limits of the colorbar
            cf.colorbar.set_clim(*new_clim)
            cf.colorbar.set_ticks(np.linspace(*new_clim, 50))
            # redefine the limits of the levels of the contour
            cf.set_clim(*new_clim)
            # updating the contourplot
            cf.changed()
            """
 
            #find subset triobj
            #limit to the user-input ranges
            idxsub = ( (self.mesh.r>=Rmin) & (self.mesh.r<=Rmax) & (self.mesh.z>=Zmin) & (self.mesh.z<=Zmax) )
            rsub=self.mesh.r[idxsub]
            zsub=self.mesh.z[idxsub]


            #find which triangles are in the defined spatial region
            tmp=idxsub[self.mesh.cnct] #idxsub T/F array, same size as R
            goodtri=np.all(tmp,axis=1) #only use triangles who have all vertices in idxsub
            trisub=self.mesh.cnct[goodtri,:]
            #remap indices in triangulation
            indices=np.where(idxsub)[0]
            for i in range(len(indices)):
                trisub[trisub==indices[i]]=i

            trisubobj = Triangulation(rsub,zsub,trisub)

            try:
                cf=ax.tricontourf(trisubobj,var[plane,idxsub], cmap=cmap,extend='both')
            except:
                cf=ax.tricontourf(trisubobj,var[idxsub], cmap=cmap, extend='both')
            
            cbar = fig.colorbar(cf)


        ax.set_title(varstr + " from " + filestr)
        return ax, cf
        

    
    def fsa_simple(self,var):
        """
        simple flux surface average using mesh data
        self.meshdata should be called before

        var: variable to average 
        """
        favg=np.zeros(self.mesh.psi_surf.size)
        for i in range(0,self.mesh.psi_surf.size):
            s1=0
            s2=0
            for j in range(0,self.mesh.surf_len[i]):
                idx=self.mesh.surf_idx[i,j] - 1
                s1=s1+var[idx]*self.mesh.node_vol[idx]
                s2=s2+self.mesh.node_vol[idx]
            favg[i]=s1/s2
            if(np.isnan(favg[i])):
                print("NaN found at psi=%f" % self.mesh.psi_surf[i], 's1,s2=',s1,s2)
        return favg
    
    def flux_sum_simple(self,var):
        """
        simple summation over surface - not good when non-aligned points are nearby
        self.meshdata should be called before
        """
        favg=np.zeros(self.mesh.psi_surf.size)
        for i in range(0,self.mesh.psi_surf.size):
            s1=0
            for j in range(0,self.mesh.surf_len[i]):
                idx=self.mesh.surf_idx[i,j] - 1
                s1=s1+var[idx]
            favg[i]=s1
        return favg

    def print_plasma_info(self):
        # print some plasma information (mostly from unit_dic)
        print("magnetic axis (R,Z) = (%5.5f, %5.5f) m" % (self.eq_axis_r, self.eq_axis_z))
        print("magnetic field at axis = %5.5f T" % self.eq_axis_b)
        print("X-point (R,Z) = (%5.5f, %5.5f)" % (self.eq_x_r, self.eq_x_z))
        print("simulation delta t = %e s" % self.sml_dt)
        print("wedge number = %d" % self.sml_wedge_n)
        print("Ion mass = %d" % self.unit_dic['i_ptl_mass_au'])
        #print("particle number = %e" % (self.unit_dic['sml_totalpe']* self.unit_dic['ptl_num']))
    
    def midplane(self):
        #convert 1d psi coord to r
        self.od.r = np.interp(self.od.psi, self.bfm.psin, self.bfm.rminor)

    '''
    find time index mask to get continuous time stepping (discontinuity from restart)
    '''
    def find_tmask(self, step, max_end=False):
        if(max_end): #determin end point
            ed = np.max(step) # maximum time step
        else:
            ed = step[-1]   #ending time step

        tmask_rev=[]
        p=step.size
        for i in range(ed,0,-1):  #reverse order
            m=np.nonzero(step[0:p]==i) #find index that has step i
            try :
                p = m[0][-1] # exclude zero size 
            except:
                pass
            else:
                tmask_rev.append(p) # only append that has step number
        #tmaks is reverse order
        tmask=tmask_rev[::-1]
        return tmask

    '''
    contour plot of one plane quantity
    '''
    def contourf_one_var(self, fig, ax, var, title='None', vm='None', cmap='jet', levels=150, cbar=True):
        if(vm=='None'):
            cf=ax.tricontourf(self.mesh.triobj,var, cmap=cmap,extend='both',levels=levels) #,vmin=-vm, vmax=vm)
        elif(vm=='Sigma2'):
            sigma = np.sqrt(np.mean(var*var) - np.mean(var)**2)
            vm = 2 * sigma
            var2=np.minimum(vm,np.maximum(-vm,var))
            cf=ax.tricontourf(self.mesh.triobj,var2, cmap=cmap,extend='both',levels=levels,vmin=-vm, vmax=vm)
        else:
            var2=np.minimum(vm,np.maximum(-vm,var))
            cf=ax.tricontourf(self.mesh.triobj,var2, cmap=cmap,extend='both',levels=levels,vmin=-vm, vmax=vm)
        if(cbar):
            cbar = fig.colorbar(cf, ax=ax)
        if(title != 'None'):
            ax.set_title(title)

    #Function for adios reading
    def adios2_get_shape(self, f, varname):
        nstep = int(f.available_variables()[varname]['AvailableStepsCount'])
        shape = f.available_variables()[varname]['Shape']
        lshape = None
        if shape == '':
            ## Accessing Adios1 file
            ## Read data and figure out
            v = f.read(varname)
            lshape = v.shape
        else:
            lshape = tuple([ int(xx.strip(',')) for xx in shape.strip().split() ])
        return (nstep, lshape)

    def adios2_read_all_time(self, f, varname):
        nstep, nsize = self.adios2_get_shape(f,varname)
        
        # how can generalize start??
        if(len(nsize)==1):
            return np.squeeze(f.read(varname, start=(0), count=nsize, step_start=0, step_count=nstep))
        elif(len(nsize)==2):
            return np.squeeze(f.read(varname, start=(0,0), count=nsize, step_start=0, step_count=nstep))
        elif(len(nsize)==3):
            return np.squeeze(f.read(varname, start=(0,0,0), count=nsize, step_start=0, step_count=nstep))


    def adios2_read_one_time(self, f, varname, step=-1):
        
        if(step==-1):
            step=nstep-1 # use last step

        idx=0 #initialize    
        for f1 in f:
            if(idx==step):
                break
            idx=idx+1

        nstep, nsize = self.adios2_get_shape(f1,varname)

        # how can generalize start??
        if(len(nsize)==1):
            return np.squeeze(f1.read(varname, start=(0), count=nsize, step_start=step, step_count=1))
        elif(len(nsize)==2):
            return np.squeeze(f1.read(varname, start=(0,0), count=nsize, step_start=step, step_count=1))
        elif(len(nsize)==3):
            return np.squeeze(f1.read(varname, start=(0,0,0), count=nsize, step_start=step, step_count=1))
        elif(len(nsize)==4):
            return np.squeeze(f1.read(varname, start=(0,0,0,0), count=nsize, step_start=step, step_count=1))

    ''' 
    functions for k-w power spectrum
    '''
    def power_spectrum_w_k_with_exb(self, istart, iend, skip, skip_exb, psi_target, ns_half):
        #find line segment
        ms, psi0, length = self.find_line_segment(ns_half, psi_target)
        #get total distance of the line segment
        dist=np.sum(np.sqrt( (self.mesh.r[ms[0:-1]]-self.mesh.r[ms[1:]])**2 + (self.mesh.z[ms[0:-1]]-self.mesh.z[ms[1:]])**2 ))

        print('psi0=',psi0,'length=',length)
        print('getting ExB velocity...')
        #get exb
        v_exb = self.find_exb_velocity(istart, iend, skip_exb, ms)
        print('v_exb=',v_exb,' m/s')
        #reading data
        print('reading 3d data...')
        dpot4,po,time = self.reading_3d_data(istart, iend, skip, ms)

        #prepare parameters for plot
        k, omega = self.prepare_plots(dist,ms,time)
        print('done.')

        return ms, psi0, v_exb, dpot4, po, k, omega, time

    
    # Find line segment of midplane with psi=psi_target or nearest flux surface
    # Works inside separatrix, but not separatrix or SOL
    def find_line_segment(self, n, psi_target, dir='middle'):
        isurf=np.argmin( np.abs(self.mesh.psi_surf/self.psix-psi_target) )

        #plt.plot(psi_surf)
        msk=self.mesh.surf_idx[isurf,0:self.mesh.surf_len[isurf]] -1 #node index of the surface, -1 for zero base
        #plt.plot(x.mesh.r[msk],x.mesh.z[msk])
        #core mesh or SOL
        if(self.mesh.psi_surf[isurf]<0.99999*self.psix):
            #core below
            if(dir=='middle'):
                tmp1=msk[-n:]
                tmp2=msk[0:n]
                ms=np.append(tmp1,tmp2)
            elif(dir=='up'):
                ms=msk[0:2*n]
            else:
                ms=msk[-2*n:]
        else:
            #SOL below
            #1. find segments low field side and abvoe X-point
            msk2=np.nonzero( np.logical_and(self.mesh.r[msk]>self.eq_x_r,self.mesh.z[msk]>self.eq_x_z) )
            msk3=msk[msk2]
            imid=np.argmin(np.abs(self.mesh.z[msk3]-self.eq_axis_z))
            ms=msk3[imid-n:imid+n]

        ax=plt.subplot()
        ax.plot(self.mesh.r[ms],self.mesh.z[ms],'.')
        ax.axis('equal')
        psi0=self.mesh.psi_surf[isurf]/self.psix
    
        dr=self.mesh.r[ms[1:]]-self.mesh.r[ms[0:-1]]
        dz=self.mesh.z[ms[1:]]-self.mesh.z[ms[0:-1]]
        ds=np.sqrt( (dr)**2 + (dz)**2 )
        length=np.sum(ds)

        begin_end_ratio = ds[0]/ds[-1]
        print('ratio=',begin_end_ratio)
        if((begin_end_ratio>1.5) or (begin_end_ratio < 0.7)):
            ms, psi0, length = self.find_line_segment(n, psi_target, dir='up')

        return ms, psi0, length


    '''
    find average ExB velocity of line segment defined with node index ms
    It reads xgc.f3d.*.bp from index (istart, iend, skip)
    and do time average.
    '''
    def find_exb_velocity(self, istart, iend, skip, ms):
        pol_vi = 0
        pol_ve  = 0
        ct= 0
        pbar = tqdm(range(istart,iend,skip))
        for i in pbar:
            f=adios2.FileReader('xgc.f3d.%5.5d.bp' % (i))

            i_pol_n0_f0=f.read('i_poloidal_flow_n0_f0')
            e_pol_n0_f0=f.read('e_poloidal_flow_n0_f0')
            f.close()

            pol_vi = pol_vi + np.mean(i_pol_n0_f0[ms])
            pol_ve = pol_ve + np.mean(e_pol_n0_f0[ms])

            ct = ct + 1
            #print(i)
        pol_vi = pol_vi/ct
        pol_ve = pol_ve/ct
        v_exb = (pol_vi + pol_ve)/2
        print('pol_vi=', pol_vi, 'pol_ve=', pol_ve)
        return v_exb

    '''
    Reading 3D dpot data of time index (istart, iend, skip) and
    node index ms
    FFT to get power spectrum.
    returns dpot in time-theta index, power spectrum in k-w, and time value
    '''
    def reading_3d_data(self,istart, iend, skip, ms):
        ns=np.size(ms)
        nt=int( (iend-istart)/skip ) +1

        #get nphi
        i=istart
        f=adios2.FileReader('xgc.3d.%5.5d.bp' % (i))

        dpot=f.read('dpot')
        f.close()
        nphi=np.shape(dpot)[0]

        dpot4=np.zeros((nphi,nt,ns))
        time=np.zeros(nt)
        pbar = tqdm(range(istart,iend+skip,skip))
        for i in pbar:
            f=adios2.FileReader('xgc.3d.%5.5d.bp' % (i))
            it=int( (i-istart)/skip )
            dpot=f.read('dpot')
            time1=f.read('time')
            f.close()
            dpot2=dpot-np.mean(dpot,axis=0)
            dpot3=dpot2[:,ms]
            #print(nt,it)
            dpot4[:,it,:] = dpot3
            time[it]=time1
            #print(it)

        #fft and average
        for iphi in range(0,nphi-1):
            fc=np.fft.fft2(dpot4[iphi,:,:])
            fc=np.fft.fftshift(fc)
            if(iphi==0):
                po=np.abs(fc)
            else:
                po=po+np.abs(fc)

        return dpot4[0,:,:], po, time

    '''
    get k and omega 
    dist is total distance of line sement. Assume the spacings are even in k_theta evaluation
    time is time in sec, and assumed even spacing.
    '''
    def prepare_plots(self,dist,ms,time):
        ns=np.size(ms)
        nt=np.size(time)

        kmax=2*np.pi/dist*ns
        omax=2*np.pi/(time[-1]-time[0])*nt

        k = np.fft.fftshift(np.fft.fftfreq(ns,1/kmax))
        omega=np.fft.fftshift(np.fft.fftfreq(nt,1/omax))

        return k, omega
    
    '''
    Show separatrix in plot
    ''' 
    def find_sep_idx(self):
        isep = np.argmin(abs(self.mesh.psi_surf-self.psix))
        length=self.mesh.surf_len[isep]
        msep = self.mesh.surf_idx[isep,0:length]-1
        return msep

    def show_sep(self,ax, style='-'):
        msep=self.find_sep_idx()
        ax.plot(self.mesh.r[msep],self.mesh.z[msep],style,label='Separatrix')


    def find_surf_idx(self, psi_norm=1.0):
        isep0 = np.argmin(abs(self.mesh.psi_surf-self.psix))
        if(psi_norm<1.0):
            psi_surf=self.mesh.psi_surf[:isep0]
        else:
            psi_surf=self.mesh.psi_surf
        isep = np.argmin(abs(psi_surf-self.psix*psi_norm))

        length=self.mesh.surf_len[isep]
        msep = self.mesh.surf_idx[isep,0:length]-1
        return msep
    
    '''
    Basic analysis
    '''
    def profile_reports(self,i_name='Main ion',i2_name='Impurity', init_idx=0, end_idx=-1, edge_lim=[0.85,1.05]):

        #show initial profiles
        #temperature
        tunit=1E3
        fig, ax=plt.subplots()
        if(self.electron_on):
            plt.plot(self.od.psi, self.od.Te[0,:]/tunit,label='Elec.')
        plt.plot(self.od.psi, self.od.Ti[0,:]/tunit,label=i_name)
        if(self.ion2_on):
            plt.plot(self.od.psi, self.od.Ti2[0,:]/tunit,'--',label=i2_name)
        
        plt.legend()
        #plt.xlim(0., 1.08)
        #plt.ylim(0, 5.5)
        plt.xlabel('Normalized Pol. Flux')
        plt.ylabel('Temperature (keV)')
        plt.title('Initial Temperature')

        #density
        dunit=1E19
        fig, ax=plt.subplots()
        if(self.electron_on):
            plt.plot(self.od.psi,self.od.e_gc_density_df_1d[0,:]/dunit,label='Elec.')
        plt.plot(self.od.psi,self.od.i_gc_density_df_1d[0,:]/dunit,label=i_name)
        if(self.ion2_on):
            plt.plot(self.od.psi,self.od.i2gc_density_df_1d[0,:]/dunit,'--',label=i2_name)
        plt.legend()
        #plt.xlim(0., 1.08)
        #plt.ylim(0, 5.5)
        plt.xlabel('Normalized Pol. Flux')
        plt.ylabel('Density ($10^{19} m^{-3}$)')
        plt.title('Initial Density')

        #plasma beta (electron) - initial
        fig, ax=plt.subplots()
        bunit=1E-2
        try:
            plt.plot(self.od.psi,self.od.beta_e[0,:]/bunit)
            plt.title('Electron beta (%)')
            plt.xlabel('Normalized Pol. Flux')
            plt.ylabel('$beta_e$ (%)')
        except:
            print('beta_e plot ignored')


        # Edge range
        ie=end_idx
        # to use init_idx, plot1d_if need to be adjusted. 
        # need to pass init_idx ( & restructure the code to send whole array)
        if(self.electron_on):
            self.plot1d_if(self.od,var=self.od.e_gc_density_df_1d[:ie,:],varstr='Density (m^-3)')
            self.plot1d_if(self.od,var=self.od.e_gc_density_df_1d[:ie,:],varstr='Density (m^-3)',xlim=edge_lim)

        self.plot1d_if(self.od,var=self.od.i_gc_density_df_1d[:ie,:],varstr=i_name+' g.c. Density (m^-3)')
        self.plot1d_if(self.od,var=self.od.i_gc_density_df_1d[:ie,:],varstr=i_name+' g.c. Density (m^-3)',xlim=edge_lim)

        if(self.ion2_on):
            self.plot1d_if(self.od,var=self.od.i2gc_density_df_1d[:ie,:],varstr=i2_name+' g.c. Density (m^-3)')
            self.plot1d_if(self.od,var=self.od.i2gc_density_df_1d[:ie,:],varstr=i2_name+' g.c. Density (m^-3)',xlim=edge_lim)

        if(self.electron_on):
            self.plot1d_if(self.od,var=self.od.Te[:ie,:],varstr='Elec. Temperature (eV)')
            self.plot1d_if(self.od,var=self.od.Te[:ie,:],varstr='Elec. Temperature (eV)',xlim=edge_lim)

        self.plot1d_if(self.od,var=self.od.Ti[:ie,:],varstr=i_name+' Temperature (eV)')
        self.plot1d_if(self.od,var=self.od.Ti[:ie,:],varstr=i_name+' Temperature (eV)',xlim=edge_lim)

        if(self.ion2_on):
            self.plot1d_if(self.od,var=self.od.Ti2[:ie,:],varstr=i2_name+' Temperature (eV)')
            self.plot1d_if(self.od,var=self.od.Ti2[:ie,:],varstr=i2_name+' Temperature (eV)',xlim=edge_lim)


        #self.plot1d_if(self.od,var=self.od.e_parallel_mean_en_1d[:,:],varstr='elec full-f',xlim=[0.9, 1.07])
        self.plot1d_if(self.od,var=self.od.i_parallel_flow_df_1d[:ie,:],varstr=i_name+' parallel flow FSA (m/s)')
        if(self.ion2_on):
            self.plot1d_if(self.od,var=self.od.i2parallel_flow_df_1d[:ie,:],varstr=i2_name+' parallel flow FSA (m/s)')




    def turb_2d_report(self,i_name='Main ion',i2_name='Impurity', pm=slice(0,-1),tm=slice(0,-1), wnorm=1E6, cmap='jet'):


        # elec heat flux
        if(self.electron_on):
            fig, ax=plt.subplots()
            cf=ax.contourf(self.od.psi[pm],self.od.time[tm]*1E3,self.od.efluxexbe[tm,pm]/wnorm,levels=50,cmap=cmap)
            fig.colorbar(cf)
            plt.title('Electron Heat Flux by ExB (MW)')
            plt.xlabel('Poloidal Flux')
            plt.ylabel('Time (ms)')

            fig, ax=plt.subplots()
            cf=ax.contourf(self.od.psi[pm],self.od.time[tm]*1E3,self.od.efluxe[tm,pm]/wnorm,levels=50,cmap=cmap)
            fig.colorbar(cf)
            plt.title('Electron Heat Flux (MW)')
            plt.xlabel('Poloidal Flux')
            plt.ylabel('Time (ms)')

        # ion heat flux
        fig, ax=plt.subplots()
        cf=ax.contourf(self.od.psi[pm],self.od.time[tm]*1E3,self.od.efluxexbi[tm,pm]/wnorm,levels=50,cmap=cmap)
        fig.colorbar(cf)
        plt.title('%s Heat Flux by ExB (MW)'%i_name)
        plt.xlabel('Poloidal Flux')
        plt.ylabel('Time (ms)')

        fig, ax=plt.subplots()
        cf=ax.contourf(self.od.psi[pm],self.od.time[tm]*1E3,self.od.efluxi[tm,pm]/wnorm,levels=50,cmap=cmap)
        fig.colorbar(cf)
        plt.title('%s Heat Flux (MW)'%i_name)
        plt.xlabel('Poloidal Flux')
        plt.ylabel('Time (ms)')

        # i2 heat flux
        if(self.ion2_on):
            fig, ax=plt.subplots()
            cf=ax.contourf(self.od.psi[pm],self.od.time[tm]*1E3,self.od.efluxexbi2[tm,pm]/wnorm,levels=50,cmap=cmap)
            fig.colorbar(cf)
            plt.title('%s Heat Flux by ExB (MW)'%i2_name)
            plt.xlabel('Poloidal Flux')
            plt.ylabel('Time (ms)')

            fig, ax=plt.subplots()
            cf=ax.contourf(self.od.psi[pm],self.od.time[tm]*1E3,self.od.efluxi2[tm,pm]/wnorm,levels=50,cmap=cmap)
            fig.colorbar(cf)
            plt.title('%s Heat Flux (MW)'%i2_name)
            plt.xlabel('Poloidal Flux')
            plt.ylabel('Time (ms)')

        #electron PARTICLE flux
        if(self.electron_on):
            fig, ax=plt.subplots()
            cf=ax.contourf(self.od.psi[pm],self.od.time[tm]*1E3,self.od.pfluxexbe[tm,pm],levels=50,cmap='jet')
            fig.colorbar(cf)
            plt.title('Elec Particle Flux by ExB (#/s)')
            plt.xlabel('Poloidal Flux')
            plt.ylabel('Time (ms)')

        #ion PARTICLE flux
        fig, ax=plt.subplots()
        cf=ax.contourf(self.od.psi[pm],self.od.time[tm]*1E3,self.od.pfluxexbi[tm,pm],levels=50,cmap='jet')
        fig.colorbar(cf)
        plt.title('Ion G.C. Particle Flux by ExB (#/s)')
        plt.xlabel('Poloidal Flux')
        plt.ylabel('Time (ms)')

    # midplane value interpolation
    # need array operation if var has toroidal angle
    def midplane_var(self, var, inboard=False, nr=300):
        maxr = self.mesh.r.max()
        minr = self.mesh.r.min()

        if(inboard):
            r_mid = np.linspace(minr, self.eq_axis_r, nr)
        else:
            r_mid = np.linspace(self.eq_axis_r, maxr, nr)
        z_mid = np.linspace(self.eq_axis_z, self.eq_axis_z, nr)
        psi_tri = LinearTriInterpolator(self.mesh.triobj,self.mesh.psi/self.psix)
        psi_mid = psi_tri(r_mid, z_mid )

        var_tri = LinearTriInterpolator(self.mesh.triobj,var)
        var_mid = var_tri(r_mid, z_mid)

        return psi_mid, var_mid

    #get GAM anlytic GAM frequency based on 1D diag and psi_surf
    def gam_freq_analytic(self):
        #finding region 1
        psi_surf=self.mesh.psi_surf/self.psix
        msk=np.nonzero(np.logical_and(psi_surf[:-1]<=1 , psi_surf[1:]>1))
        m=slice(0,msk[0][0])

        q = np.interp(self.od.psi, psi_surf[m], self.mesh.qsafety[m])
        f = (1+1/(2*q*q)) * np.sqrt( self.cnst.echarge*(self.od.Te+self.od.Ti)/self.cnst.protmass/self.unit_dic['ptl_ion_mass_au'] )/ (2*np.pi* self.eq_axis_r)
        return f


    # read one variable from filestr -- for 3d and f3d files. 
    # it might work with other files, too.
    def read_one_ad2_var(self,filestr,varstr):
        f=adios2.FileReader(filestr)
        #f.__next__()
        var=f.read(varstr)
        f.close()
        return var


    class xgc_mat(object):
        def create_sparse_xgc(self,nelement,eindex,value,m=None,n=None):
            """Create Python sparse matrix from XGC data"""
            from scipy.sparse import csr_matrix
            
            if m is None: m = nelement.size
            if n is None: n = nelement.size
            
            #format for Python sparse matrix
            indptr = np.insert(np.cumsum(nelement),0,0)
            indices = np.empty((indptr[-1],))
            data = np.empty((indptr[-1],))
            for i in range(nelement.size):
                    indices[indptr[i]:indptr[i+1]] = eindex[i,0:nelement[i]]
                    data[indptr[i]:indptr[i+1]] = value[i,0:nelement[i]]
            #create sparse matrices
            spmat = csr_matrix((data,indices,indptr),shape=(m,n))
            return spmat


    class grad_rz(xgc_mat):
        """
        gradient operation
        """
        def __init__(self,path):
            with adios2.FileReader(path+"xgc.grad_rz.bp") as f:
                try:
                    # Flag indicating whether gradient is (R,Z) or (psi,theta)
                    self.mat_basis = f.read('basis')

                    # Set up matrix for psi/R derivative
                    nelement       = f.read('nelement_r')
                    eindex         = f.read('eindex_r')-1
                    value          = f.read('value_r')
                    nrows          = f.read('m_r')
                    ncols          = f.read('n_r')
                    self.mat_psi_r=self.create_sparse_xgc(nelement,eindex,value,m=nrows,n=ncols)

                    # Set up matrix for theta/Z derivative
                    nelement       = f.read('nelement_z')
                    eindex         = f.read('eindex_z')-1
                    value          = f.read('value_z')
                    nrows          = f.read('m_z')
                    ncols          = f.read('n_z')
                    self.mat_theta_z=self.create_sparse_xgc(nelement,eindex,value,m=nrows,n=ncols)

                except:
                    self.mat_psi_r   = 0
                    self.mat_theta_z = 0
                    self.mat_basis   = 0

    def load_grad_rz(self):
        self.grad = self.grad_rz(self.path) # need to fix

    "ff_mappings"
    class ff_mapping(xgc_mat):
        def __init__(self,ff_name,path):
                fn       ='xgc.ff_'+ff_name+'.bp'
                with adios2.FileReader(fn) as f:
                    nelement = f.read('nelement')
                    eindex   = f.read('eindex')-1
                    value    = f.read('value')
                    nrows    = f.read('nrows')
                    ncols    = f.read('ncols')
                    dl_par   = f.read('dl_par')
                    self.mat=self.create_sparse_xgc(nelement, eindex, value, m=nrows, n=ncols)
                    #
                    self.dl  = dl_par

    def load_ff_mapping(self):
        map_names = ["1dp_fwd","1dp_rev","hdp_fwd","hdp_rev"]
        for ff_name in map_names:
            #tmp=ff_mapping(ff_name)
            self.__setattr__('ff_'+ff_name,self.ff_mapping(ff_name,path))

    # Converts field into field-following representation (projection to midplane of
    # of a toroidal section)
    # input is expected to have shape (nnode,nphi,dim_field) or (nnode,nphi) (assuming dim_field=1)
    # output will be (nphi,nnode,dim_field,2) for dim_field=3 or
    # (nphi,nnode,2) for dim_field=1
    def conv_real2ff(self,field):
        if (field.ndim==3):
            field_work = field
        elif (field.ndim==2):
            field_work = np.zeros((field.shape[0],field.shape[1],1),dtype=field.dtype)
            field_work[:,:,0] = field[:,:]
        else:
            print("conv_real2ff: input field has wrong shape.")
            return -1
        fdim = field_work.shape[2]
        nphi = field_work.shape[1]
        field_ff = np.zeros((field_work.shape[0],nphi,fdim,2),dtype=field_work.dtype)
        for iphi in range(nphi):
            iphi_l  = iphi-1 if iphi>0 else nphi-1
            iphi_r  = iphi
            for j in range(fdim):
                field_ff[:,iphi,j,0] = self.ff_hdp_rev.mat.dot(field_work[:,iphi_l,j])
                field_ff[:,iphi,j,1] = self.ff_hdp_fwd.mat.dot(field_work[:,iphi_r,j])
        field_ff = np.transpose(field_ff,(1,0,2,3))
        if fdim==1:
            field_ff = (np.transpose(field_ff,(0,1,3,2)))[:,:,:]
        #
        return field_ff



    # Calculates the (psi,theta)/(R,Z) derivative of field. from RH xgc.py
    def GradPlane(self,field):
        if field.ndim>2:
            print("GradPlane: Wrong array shape of field, must be (nnode,nphi) or (nnode)")
            return -1
        nnode = field.shape[0]
        if field.ndim==2:
            field_loc = field
            nphi = field.shape[1]
        else:
            nphi           = 1
            field_loc      = np.zeros((nnode,nphi),dtype=field.dtype)
            field_loc[:,0] = field
        grad_field = np.zeros((nnode,nphi,2),dtype=field.dtype)
        for iphi in range(nphi):
            grad_field[:,iphi,0] = self.grad.mat_psi_r.dot(field_loc[:,iphi])
            grad_field[:,iphi,1] = self.grad.mat_theta_z.dot(field_loc[:,iphi])
        return grad_field


    # Calculates the 2nd order accurate finite difference derivative
    # of field along the magnetic field, i.e., b.grad(field)
    def GradParX(self,field):
        if field.ndim!=2:
            print("GradParX: Wrong array shape of field, must be (nnode,nphi)",field.shape)
            return -1
        nphi  = field.shape[1]
        nnode = field.shape[0]
        if nnode!=self.ff_1dp_fwd.mat.shape[0]:
            return -1
        sgn   = np.sign(self.bfield[2,0]) # toroidal field at the magnetic axis
        l_l   = self.ff_1dp_rev.dl
        l_r   = self.ff_1dp_fwd.dl
        l_tot = l_r+l_l
        bdotgrad_field = np.zeros_like(field)
        for iphi in range(nphi):
            iphi_l  = iphi-1 if iphi>0 else nphi-1
            iphi_r  = np.fmod((iphi+1),nphi)
            field_l = self.ff_1dp_rev.mat.dot(field[:,iphi_l])
            field_r = self.ff_1dp_fwd.mat.dot(field[:,iphi_r])
            #
            bdotgrad_field[:,iphi] = sgn * (-(    l_r)/(l_l*l_tot)*field_l        \
                                            +(l_r-l_l)/(l_l*l_r  )*field[:,iphi]  \
                                            +(    l_l)/(l_r*l_tot)*field_r        )
        return bdotgrad_field


    def convert_3d_grad_all(self,field):
        if field.ndim!=2:
            print("convert_3d_grad_all: Wrong array shape of field, must be (nnode,nphi)")
            return -1
        nphi  = field.shape[1]
        nnode = field.shape[0]
        grad_field = np.zeros((nnode,nphi,3))
        grad_field[:,:,0:2] = self.GradPlane(field)
        grad_field[:,:,2]   = self.GradParX(field)
        return grad_field


    def write_dAs_ff_for_poincare(self,fnum):
        #load As
        fn='xgc.3d.%5.5d.bp'%fnum
        with adios2.FileReader(fn) as f:
            As = f.read('apars').transpose()
            print('Read As[%d,%d] from '%(As.shape[0],As.shape[1]) +fn)
            print('As',As.shape)

            # Calculate grad(As) and transform As and grad(As) to
            # field-following representation
            dAs        = self.convert_3d_grad_all(As)
            print('dAs',dAs.shape)

            As_phi_ff  = self.conv_real2ff(As)
            print('As_phi_ff',As_phi_ff.shape)

            dAs_phi_ff = -self.conv_real2ff(dAs)
            print('dAs_phi_ff',dAs_phi_ff.shape)

            # Write Adios file with perturbed vector potential in
            # field-following representation
            import adios2 as ad
            fn2='xgc.dAs.%5.5d.bp'%fnum
            fbp   = ad.open(fn2,"w")
            nphi  = dAs_phi_ff.shape[0]
            nnode = dAs_phi_ff.shape[1]
            fbp.write("nphi",np.array([nphi]))
            fbp.write("nnode",np.array([nnode]))
            # For some reason the numpy data layout for these variables is not
            # C-style --> make contiguous.
            dum = np.ascontiguousarray(As_phi_ff)
            fbp.write("As_phi_ff",dum, dum.shape, [0]*len(dum.shape), dum.shape)
            dum = np.ascontiguousarray(dAs_phi_ff)
            fbp.write("dAs_phi_ff",dum, dum.shape, [0]*len(dum.shape), dum.shape)
            fbp.close()

    #f-source 1D 
    # sp = 'e_', 'i_', 'i2', 'i3', ...
    # moments = 'density', 'energy', 'torque'
    # source_type = 'collision', 'heat_torque', 'neutral', 'pellet', 'radiation', 'total', total2'
    def source_simple(self, step, period, sp='i_', moments='energy', source_type='heat_torque'):

        with adios2.FileReader("xgc.fsourcediag.%5.5d.bp"%step) as f:
            var=f.read(sp+moments+'_change_'+source_type)
            den=f.read(sp+'density_' +source_type)
            vol=f.read(sp+'volume_'  +source_type) 

        dt=period * self.sml_dt
        change_per_time=var*den*vol*self.sml_wedge_n/dt
        var_1d = self.flux_sum_simple(change_per_time)
        sum_1d = np.cumsum(var_1d)
        print('Total change=',np.sum(change_per_time))
        return var_1d, sum_1d
    
    def plot_source_simple(self, step, period, sp='i_', moments='energy', source_type='heat_torque'):

        var_1d, sum_1d = self.source_simple(step, period, sp=sp, moments=moments, source_type= source_type)
        plt.plot(self.od.psi,sum_1d)
        plt.xlabel('Normalized Pol. Flux')
        plt.title(sp+moments+'_'+source_type)
        #ax.set(xlabel='Normalized Pol. Flux')

    # gyroradius calculation
    # t_ev: temperature in eV (can be array)
    # b: magnetic field in Tesla (can be array)
    # mass_au: mass in atomic unit (scalar)
    # charge_eu: charge in electron unit (scalar)
    def gyro_radius(self, t_ev, b, mass_au, charge_eu):
        mass = mass_au * self.cnst.protmass
        return 1/(charge_eu * b) * np.sqrt(mass*t_ev/self.cnst.echarge)<|MERGE_RESOLUTION|>--- conflicted
+++ resolved
@@ -983,7 +983,6 @@
             try:
                 self.region=fm.read(prefix+'region')
             except:
-<<<<<<< HEAD
                 print("No region in xgc.mesh.bp") 
             try:
                 self.wedge_angle=fm.read(prefix+'wedge_angle')
@@ -993,17 +992,7 @@
                 self.delta_phi=fm.read(prefix+'delta_phi')
             except:
                 print("No delta_phi in xgc.mesh.bp") 
-=======
-                print("No region in xgc.mesh.bp")
-            try:
-                self.wedge_angle=fm.read(prefix+'wedge_angle')
-            except:
-                print("No wedge_angle in xgc.mesh.bp")
-            try:
-                self.delta_phi=fm.read(prefix+'delta_phi')
-            except:
-                print("No delta_phi in xgc.mesh.bp")
->>>>>>> 77ca7cd1
+
             self.nnodes = np.size(self.r) # same as n_n 
 
     class f0meshdata(object):    
